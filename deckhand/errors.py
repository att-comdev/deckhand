# Copyright 2017 AT&T Intellectual Property.  All other rights reserved.
#
# Licensed under the Apache License, Version 2.0 (the "License");
# you may not use this file except in compliance with the License.
# You may obtain a copy of the License at
#
#     http://www.apache.org/licenses/LICENSE-2.0
#
# Unless required by applicable law or agreed to in writing, software
# distributed under the License is distributed on an "AS IS" BASIS,
# WITHOUT WARRANTIES OR CONDITIONS OF ANY KIND, either express or implied.
# See the License for the specific language governing permissions and
# limitations under the License.

class DeckhandException(Exception):
    """Base Deckhand Exception
    To correctly use this class, inherit from it and define
    a 'msg_fmt' property. That msg_fmt will get printf'd
    with the keyword arguments provided to the constructor.
    """
    msg_fmt = "An unknown exception occurred."
    code = 500

    def __init__(self, message=None, **kwargs):
        self.kwargs = kwargs

        if 'code' not in self.kwargs:
            try:
                self.kwargs['code'] = self.code
            except AttributeError:
                pass

        if not message:
            try:
                message = self.msg_fmt % kwargs

            except Exception:
                message = self.msg_fmt

        self.message = message
        super(DeckhandException, self).__init__(message)

    def format_message(self):
        return self.args[0]


class DeckhandException(Exception):
    """Base Deckhand Exception
    To correctly use this class, inherit from it and define
    a 'msg_fmt' property. That msg_fmt will get printf'd
    with the keyword arguments provided to the constructor.
    """
    msg_fmt = "An unknown exception occurred."
    code = 500

    def __init__(self, message=None, **kwargs):
        self.kwargs = kwargs

        if 'code' not in self.kwargs:
            try:
                self.kwargs['code'] = self.code
            except AttributeError:
                pass

        if not message:
            try:
                message = self.msg_fmt % kwargs

            except Exception:
                message = self.msg_fmt

        self.message = message
        super(DeckhandException, self).__init__(message)

    def format_message(self):
        return self.args[0]


class ApiError(Exception):
    pass


class InvalidFormat(ApiError):
    """The YAML file is incorrectly formatted and cannot be read."""


class DocumentExists(DeckhandException):
    msg_fmt = ("Document with kind %(kind)s and schemaVersion "
               "%(schema_version)s already exists.")
<<<<<<< HEAD
    code = 409


class LayeringPolicyNotFound(DeckhandException):
    msg_fmt = ("LayeringPolicy with schema %(schema)s not found in the "
               "system.")
    code = 400


class LayeringPolicyMalformed(DeckhandException):
    msg_fmt = ("LayeringPolicy with schema %(schema)s is improperly formatted:"
               " %(document)s.")
    code = 400


class IndeterminateDocumentParent(DeckhandException):
    msg_fmt = ("Too many parent documents found for document %(document)s.")
    code = 400


class MissingDocumentParent(DeckhandException):
    msg_fmt = ("Missing parent document for document %(document)s.")
    code = 400


class MissingDocumentKey(DeckhandException):
    msg_fmt = ("Missing document key %(key)s from either parent or child. "
               "Parent: %(parent)s. Child: %(child)s.")


class UnsupportedActionMethod(DeckhandException):
    msg_fmt = ("Method in %(actions)s is invalid for document %(document)s.")
    code = 400
=======


class RevisionNotFound(DeckhandException):
    msg_fmt = ("The requested revision %(revision)s was not found.")
    code = 403
>>>>>>> 9bbc767b
<|MERGE_RESOLUTION|>--- conflicted
+++ resolved
@@ -11,37 +11,6 @@
 # WITHOUT WARRANTIES OR CONDITIONS OF ANY KIND, either express or implied.
 # See the License for the specific language governing permissions and
 # limitations under the License.
-
-class DeckhandException(Exception):
-    """Base Deckhand Exception
-    To correctly use this class, inherit from it and define
-    a 'msg_fmt' property. That msg_fmt will get printf'd
-    with the keyword arguments provided to the constructor.
-    """
-    msg_fmt = "An unknown exception occurred."
-    code = 500
-
-    def __init__(self, message=None, **kwargs):
-        self.kwargs = kwargs
-
-        if 'code' not in self.kwargs:
-            try:
-                self.kwargs['code'] = self.code
-            except AttributeError:
-                pass
-
-        if not message:
-            try:
-                message = self.msg_fmt % kwargs
-
-            except Exception:
-                message = self.msg_fmt
-
-        self.message = message
-        super(DeckhandException, self).__init__(message)
-
-    def format_message(self):
-        return self.args[0]
 
 
 class DeckhandException(Exception):
@@ -87,7 +56,6 @@
 class DocumentExists(DeckhandException):
     msg_fmt = ("Document with kind %(kind)s and schemaVersion "
                "%(schema_version)s already exists.")
-<<<<<<< HEAD
     code = 409
 
 
@@ -121,10 +89,8 @@
 class UnsupportedActionMethod(DeckhandException):
     msg_fmt = ("Method in %(actions)s is invalid for document %(document)s.")
     code = 400
-=======
 
 
 class RevisionNotFound(DeckhandException):
     msg_fmt = ("The requested revision %(revision)s was not found.")
-    code = 403
->>>>>>> 9bbc767b
+    code = 403