--- conflicted
+++ resolved
@@ -50,13 +50,9 @@
 
 
 class InvalidFormat(ApiError):
-<<<<<<< HEAD
     """The YAML file is incorrectly formatted and cannot be read."""
 
 
 class DocumentExists(DeckhandException):
     msg_fmt = ("Document with kind %(kind)s and schemaVersion "
                "%(schema_version)s already exists.")
-=======
-    """The YAML file is incorrectly formatted and cannot be read."""
->>>>>>> 26a0dc8d
