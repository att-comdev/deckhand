--- conflicted
+++ resolved
@@ -48,7 +48,7 @@
                 * 'metadata.name' => document['metadata'].pop('name')
                 * 'metadata.substitutions.0.dest' =>
                    document['metadata']['substitutions'][0].pop('dest')
-        :returns: Corrupted YAML data.
+        :returns: Corrupted data.
         """
         if data is None:
             data = self.data
@@ -68,34 +68,18 @@
         else:
             corrupted_data.pop(key)
 
-        return self._format_data(corrupted_data)
-
-    def _format_data(self, data=None):
-        """Re-formats dict data as YAML to pass to ``DocumentValidation``."""
-        if data is None:
-            data = self.data
-        return yaml.safe_dump(data)
+        return corrupted_data
 
     def test_initialization(self):
-<<<<<<< HEAD
-        sub = document_validation.DocumentValidation(self._format_data())
-        self.assertIsInstance(sub, document_validation.DocumentValidation)
-=======
         doc_validation = document_validation.DocumentValidation(self.data)
         doc_validation.pre_validate()  # Should not raise any errors.
->>>>>>> 9bbc767b
 
     def test_initialization_missing_sections(self):
         expected_err = ("The provided YAML file is invalid. Exception: '%s' "
                         "is a required property.")
         invalid_data = [
             (self._corrupt_data('data'), 'data'),
-<<<<<<< HEAD
-            (self._corrupt_data('metadata'), 'metadata'),
-            (self._corrupt_data('metadata.metadataVersion'), 'metadataVersion'),
-=======
             (self._corrupt_data('metadata.schema'), 'schema'),
->>>>>>> 9bbc767b
             (self._corrupt_data('metadata.name'), 'name'),
             (self._corrupt_data('metadata.substitutions'), 'substitutions'),
             (self._corrupt_data('metadata.substitutions.0.dest'), 'dest'),
